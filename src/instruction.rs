use std::borrow::Borrow;
use std::convert::TryInto;
use std::mem::size_of;
use std::slice::Iter;
use std::time::Duration;

<<<<<<< HEAD
=======
use solana_program::instruction::Instruction;
use solana_program::hash::Hash;
>>>>>>> 463f2015
use solana_program::program_error::ProgramError;
use solana_program::{instruction::AccountMeta, pubkey::Pubkey, system_program, sysvar};
use solana_program::instruction::Instruction;
use solana_program::program_pack::Pack;

use crate::model::wallet_config::AddressBookEntry;
use crate::model::multisig_op::ApprovalDisposition;
use crate::model::signer::Signer;
use crate::utils::SlotId;

#[derive(Debug)]
pub enum ProgramInstruction {
    /// 0. `[writable]` The program config account
    /// 1. `[signer]` The transaction assistant account
    Init {
        config_update: ProgramConfigUpdate
    },

    /// 0  `[writable]` The multisig operation account
    /// 1. `[]` The program config account
    /// 2. `[signer]` The initiator account (either the transaction assistant or an approver)
    /// 3. `[]` The sysvar clock account
    InitConfigUpdate {
        config_update: ProgramConfigUpdate
    },

    /// 0  `[writable]` The multisig operation account
    /// 1. `[writable]` The program config account
    /// 2. `[signer]` The rent collector account
    FinalizeConfigUpdate {
        config_update: ProgramConfigUpdate
    },

    /// 0  `[writable]` The multisig operation account
    /// 1. `[]` The program config account
    /// 2. `[signer]` The initiator account (either the transaction assistant or an approver)
    /// 3. `[]` The sysvar clock account
    InitWalletCreation {
        wallet_guid_hash: [u8; 32],
        config_update: WalletConfigUpdate
    },

    /// 0  `[writable]` The multisig operation account
    /// 1. `[writable]` The program config account
    /// 2. `[signer]` The rent collector account
    FinalizeWalletCreation {
        wallet_guid_hash: [u8; 32],
        config_update: WalletConfigUpdate
    },

    /// 0  `[writable]` The multisig operation account
    /// 1. `[]` The program config account
    /// 2. `[signer]` The initiator account (either the transaction assistant or an approver)
    /// 3. `[]` The sysvar clock account
    InitWalletConfigUpdate {
        wallet_guid_hash: [u8; 32],
        config_update: WalletConfigUpdate
    },

    /// 0  `[writable]` The multisig operation account
    /// 1. `[writable]` The program config account
    /// 2. `[signer]` The rent collector account
    /// 3. `[]` The sysvar clock account
    FinalizeWalletConfigUpdate {
        wallet_guid_hash: [u8; 32],
        config_update: WalletConfigUpdate
    },

    /// 0  `[writable]` The multisig operation account
    /// 1. `[]` The program config account
    /// 2. `[]` The destination account
    /// 3. `[signer]` The fee payer account
    /// 4. `[signer]` The initiator account (either the transaction assistant or an approver)
    /// 5. `[]` The sysvar clock account
    InitTransfer {
        wallet_guid_hash: [u8; 32],
        amount: u64,
        destination_name_hash: [u8; 32],
        token_mint: Pubkey,
    },

    /// 0  `[writable]` The multisig operation account
    /// 1. `[signer]` The approver account
<<<<<<< HEAD
    /// 2. `[]` The sysvar clock account
    SetApprovalDisposition {
        disposition: ApprovalDisposition
=======
    /// 2. `[signer]` The fee payer account
    /// 3. `[]` The sysvar clock account
    SetApprovalDisposition {
        disposition: ApprovalDisposition,
        params_hash: Hash,
>>>>>>> 463f2015
    },

    /// 0  `[writable]` The multisig operation account
    /// 1. `[]` The program config account
    /// 2. `[writable]` The source account
    /// 3. `[writable]` The destination account
    /// 4. `[]` The system program
    /// 5. `[signer]` The rent collector account
    /// 6. `[writable]` The source token account, if this is an SPL transfer
    /// 7. `[writable]` The destination token account, if this is an SPL transfer
    /// 8. `[]` The SPL token program account, if this is an SPL transfer
    /// 9. `[]` The token mint authority, if this is an SPL transfer
    /// 10. `[]` The sysvar clock account
    FinalizeTransfer {
        wallet_guid_hash: [u8; 32],
        amount: u64,
        token_mint: Pubkey,
    }
}

impl ProgramInstruction {
    pub fn pack(&self) -> Vec<u8> {
        let mut buf = Vec::with_capacity(size_of::<Self>());
        match self {
            &ProgramInstruction::Init { ref config_update } => {
                let mut config_update_bytes: Vec<u8> = Vec::new();
                config_update.pack(&mut config_update_bytes);
                buf.push(0);
                buf.extend_from_slice(&config_update_bytes);
            }
            &ProgramInstruction::InitConfigUpdate { ref config_update } => {
                let mut config_update_bytes: Vec<u8> = Vec::new();
                config_update.pack(&mut config_update_bytes);
                buf.push(1);
                buf.extend_from_slice(&config_update_bytes);
            }
            &ProgramInstruction::FinalizeConfigUpdate { ref config_update } => {
                let mut config_update_bytes: Vec<u8> = Vec::new();
                config_update.pack(&mut config_update_bytes);
                buf.push(2);
                buf.extend_from_slice(&config_update_bytes);
            }
            &ProgramInstruction::SetApprovalDisposition { ref disposition, ref params_hash } => {
                buf.push(9);
                buf.push(disposition.to_u8());
                buf.extend_from_slice(params_hash.as_ref());
            }
            &ProgramInstruction::InitWalletCreation {
                ref wallet_guid_hash,
                ref config_update,
            } => {
                let mut config_update_bytes: Vec<u8> = Vec::new();
                config_update.pack(&mut config_update_bytes);
                buf.push(3);
                buf.extend_from_slice(wallet_guid_hash);
                buf.extend_from_slice(&config_update_bytes);
            }
            &ProgramInstruction::FinalizeWalletCreation {
                ref wallet_guid_hash,
                ref config_update,
            } => {
                let mut config_update_bytes: Vec<u8> = Vec::new();
                config_update.pack(&mut config_update_bytes);
                buf.push(4);
                buf.extend_from_slice(wallet_guid_hash);
                buf.extend_from_slice(&config_update_bytes);
            }
            &ProgramInstruction::InitWalletConfigUpdate {
                ref wallet_guid_hash,
                ref config_update,
            } => {
                let mut config_update_bytes: Vec<u8> = Vec::new();
                config_update.pack(&mut config_update_bytes);
                buf.push(5);
                buf.extend_from_slice(wallet_guid_hash);
                buf.extend_from_slice(&config_update_bytes);
            }
            &ProgramInstruction::FinalizeWalletConfigUpdate {
                ref wallet_guid_hash,
                ref config_update,
            } => {
                let mut config_update_bytes: Vec<u8> = Vec::new();
                config_update.pack(&mut config_update_bytes);
                buf.push(6);
                buf.extend_from_slice(wallet_guid_hash);
                buf.extend_from_slice(&config_update_bytes);
            }
            &ProgramInstruction::InitTransfer {
                ref wallet_guid_hash,
                ref amount,
                ref destination_name_hash,
                ref token_mint,
            } => {
                buf.push(7);
                buf.extend_from_slice(&wallet_guid_hash[..]);
                buf.extend_from_slice(&amount.to_le_bytes());
                buf.extend_from_slice(destination_name_hash);
                buf.extend_from_slice(&token_mint.to_bytes())
            }
            &ProgramInstruction::FinalizeTransfer {
                ref wallet_guid_hash,
                ref amount,
                ref token_mint,
            } => {
                buf.push(8);
                buf.extend_from_slice(&wallet_guid_hash[..]);
                buf.extend_from_slice(&amount.to_le_bytes());
                buf.extend_from_slice(&token_mint.to_bytes());
                buf.push(0);
            }
        }
        buf
    }

    pub fn unpack(input: &[u8]) -> Result<Self, ProgramError> {
        let (tag, rest) = input.split_first().ok_or(ProgramError::InvalidInstructionData)?;

        Ok(match tag {
            0 => Self::unpack_init_instruction(rest)?,
            1 => Self::unpack_init_config_update_instruction(rest)?,
            2 => Self::unpack_finalize_config_update_instruction(rest)?,
            3 => Self::unpack_init_wallet_creation_instruction(rest)?,
            4 => Self::unpack_finalize_wallet_creation_instruction(rest)?,
            5 => Self::unpack_init_wallet_policy_update_instruction(rest)?,
            6 => Self::unpack_finalize_wallet_policy_update_instruction(rest)?,
            7 => Self::unpack_init_transfer_for_approval_instruction(rest)?,
            8 => Self::unpack_finalize_transfer_instruction(rest)?,
            9 => Self::unpack_set_approval_disposition_instruction(rest)?,
            _ => return Err(ProgramError::InvalidInstructionData),
        })
    }

    fn unpack_init_instruction(bytes: &[u8]) -> Result<ProgramInstruction, ProgramError> {
        Ok(Self::Init {
            config_update: ProgramConfigUpdate::unpack(bytes)?
        })
    }

    fn unpack_init_config_update_instruction(bytes: &[u8]) -> Result<ProgramInstruction, ProgramError> {
        Ok(Self::InitConfigUpdate {
            config_update: ProgramConfigUpdate::unpack(bytes)?
        })
    }

    fn unpack_finalize_config_update_instruction(bytes: &[u8]) -> Result<ProgramInstruction, ProgramError> {
        Ok(Self::FinalizeConfigUpdate {
            config_update: ProgramConfigUpdate::unpack(bytes)?
        })
    }

    fn unpack_init_wallet_creation_instruction(bytes: &[u8]) -> Result<ProgramInstruction, ProgramError> {
        Ok(Self::InitWalletCreation {
            wallet_guid_hash: unpack_wallet_guid_hash(bytes)?,
            config_update: WalletConfigUpdate::unpack(bytes.get(32..).ok_or(ProgramError::InvalidInstructionData)?)?
        })
    }

    fn unpack_finalize_wallet_creation_instruction(bytes: &[u8]) -> Result<ProgramInstruction, ProgramError> {
        Ok(Self::FinalizeWalletCreation {
            wallet_guid_hash: unpack_wallet_guid_hash(bytes)?,
            config_update: WalletConfigUpdate::unpack(bytes.get(32..).ok_or(ProgramError::InvalidInstructionData)?)?
        })
    }

    fn unpack_init_wallet_policy_update_instruction(bytes: &[u8]) -> Result<ProgramInstruction, ProgramError> {
        Ok(Self::InitWalletConfigUpdate {
            wallet_guid_hash: unpack_wallet_guid_hash(bytes)?,
            config_update: WalletConfigUpdate::unpack(bytes.get(32..).ok_or(ProgramError::InvalidInstructionData)?)?
        })
    }

    fn unpack_finalize_wallet_policy_update_instruction(bytes: &[u8]) -> Result<ProgramInstruction, ProgramError> {
        Ok(Self::FinalizeWalletConfigUpdate {
            wallet_guid_hash: unpack_wallet_guid_hash(bytes)?,
            config_update: WalletConfigUpdate::unpack(bytes.get(32..).ok_or(ProgramError::InvalidInstructionData)?)?
        })
    }

    fn unpack_init_transfer_for_approval_instruction(bytes: &[u8]) -> Result<ProgramInstruction, ProgramError> {
        let wallet_guid_hash = unpack_wallet_guid_hash(bytes)?;

        let amount = bytes.get(32..40)
            .and_then(|slice| slice.try_into().ok())
            .map(u64::from_le_bytes)
            .ok_or(ProgramError::InvalidInstructionData)?;

        let destination_name_hash = bytes.get(40..72)
            .and_then(|slice| slice.try_into().ok())
            .ok_or(ProgramError::InvalidInstructionData)?;

        let token_mint = Pubkey::new_from_array(
            bytes.get(72..104)
                .and_then(|slice| slice.try_into().ok())
                .ok_or(ProgramError::InvalidInstructionData)?);

        Ok(Self::InitTransfer { wallet_guid_hash, amount, destination_name_hash, token_mint })
    }

<<<<<<< HEAD
    fn unpack_set_approval_disposition_instruction(bytes: &[u8]) -> Result<ProgramInstruction, ProgramError> {
        let (disposition, _) = bytes.split_first().ok_or(ProgramError::InvalidInstructionData)?;
        Ok(Self::SetApprovalDisposition { disposition: ApprovalDisposition::from_u8(*disposition) })
=======
    fn unpack_set_approval_disposition_instruction(
        bytes: &[u8],
    ) -> Result<ProgramInstruction, ProgramError> {
        let (disposition, rest) = bytes
            .split_first()
            .ok_or(ProgramError::InvalidInstructionData)?;
        Ok(Self::SetApprovalDisposition {
            disposition: ApprovalDisposition::from_u8(*disposition),
            params_hash: Hash::new_from_array(rest
                .get(0..32)
                .and_then(|slice| slice.try_into().ok())
                .ok_or(ProgramError::InvalidInstructionData)?)
        })
>>>>>>> 463f2015
    }

    fn unpack_finalize_transfer_instruction(bytes: &[u8]) -> Result<ProgramInstruction, ProgramError> {
        Ok(Self::FinalizeTransfer {
            wallet_guid_hash: unpack_wallet_guid_hash(bytes)?,
            amount: bytes.get(32..40)
                .and_then(|slice| slice.try_into().ok())
                .map(u64::from_le_bytes)
                .ok_or(ProgramError::InvalidInstructionData)?,
            token_mint: Pubkey::new_from_array(
                bytes.get(40..72)
                    .and_then(|slice| slice.try_into().ok())
                    .ok_or(ProgramError::InvalidInstructionData)?)
        })
    }
}

#[derive(Debug, PartialEq, Eq, Clone)]
pub struct ProgramConfigUpdate {
    pub approvals_required_for_config: u8,
    pub approval_timeout_for_config: Duration,
    pub add_signers: Vec<(SlotId<Signer>, Signer)>,
    pub remove_signers: Vec<(SlotId<Signer>, Signer)>,
    pub add_config_approvers: Vec<(SlotId<Signer>, Signer)>,
    pub remove_config_approvers: Vec<(SlotId<Signer>, Signer)>,
    pub add_address_book_entries: Vec<(SlotId<AddressBookEntry>, AddressBookEntry)>,
    pub remove_address_book_entries: Vec<(SlotId<AddressBookEntry>, AddressBookEntry)>,
}

impl ProgramConfigUpdate {
    fn unpack(bytes: &[u8]) -> Result<ProgramConfigUpdate, ProgramError> {
        if bytes.len() < 7 {
            return Err(ProgramError::InvalidInstructionData);
        }
        let mut iter = bytes.iter();
        let approvals_required_for_config = *iter.next().ok_or(ProgramError::InvalidInstructionData)?;
        let approval_timeout_for_config = read_duration(&mut iter).ok_or(ProgramError::InvalidInstructionData)?;
        let add_signers = read_signers(&mut iter)?;
        let remove_signers = read_signers(&mut iter)?;
        let add_config_approvers = read_signers(&mut iter)?;
        let remove_config_approvers = read_signers(&mut iter)?;
        let add_address_book_entries = read_address_book_entries(&mut iter)?;
        let remove_address_book_entries = read_address_book_entries(&mut iter)?;

        Ok(ProgramConfigUpdate {
            approvals_required_for_config,
            approval_timeout_for_config,
            add_signers,
            remove_signers,
            add_config_approvers,
            remove_config_approvers,
            add_address_book_entries,
            remove_address_book_entries
        })
    }

    pub fn pack(&self, dst: &mut Vec<u8>) {
        dst.push(self.approvals_required_for_config);
        append_duration(&self.approval_timeout_for_config, dst);
        append_signers(&self.add_signers, dst);
        append_signers(&self.remove_signers, dst);
        append_signers(&self.add_config_approvers, dst);
        append_signers(&self.remove_config_approvers, dst);
        append_address_book_entries(&self.add_address_book_entries, dst);
        append_address_book_entries(&self.remove_address_book_entries, dst);
    }
}

#[derive(Debug, PartialEq, Eq, Clone)]
pub struct WalletConfigUpdate {
    pub name_hash: [u8; 32],
    pub approvals_required_for_transfer: u8,
    pub approval_timeout_for_transfer: Duration,
    pub add_transfer_approvers: Vec<(SlotId<Signer>, Signer)>,
    pub remove_transfer_approvers: Vec<(SlotId<Signer>, Signer)>,
    pub add_allowed_destinations: Vec<(SlotId<AddressBookEntry>, AddressBookEntry)>,
    pub remove_allowed_destinations: Vec<(SlotId<AddressBookEntry>, AddressBookEntry)>,
}

impl WalletConfigUpdate {
    fn unpack(bytes: &[u8]) -> Result<WalletConfigUpdate, ProgramError> {
        if bytes.len() < 1 {
            return Err(ProgramError::InvalidInstructionData);
        }
        let mut iter = bytes.iter();
        let name_hash: [u8; 32] = *read_fixed_size_array(&mut iter).ok_or(ProgramError::InvalidInstructionData)?;
        let approvals_required_for_transfer = *read_u8(&mut iter).ok_or(ProgramError::InvalidInstructionData)?;
        let approval_timeout_for_transfer = read_duration(&mut iter).ok_or(ProgramError::InvalidInstructionData)?;
        let add_approvers = read_signers(&mut iter)?;
        let remove_approvers = read_signers(&mut iter)?;
        let add_allowed_destinations = read_address_book_entries(&mut iter)?;
        let remove_allowed_destinations = read_address_book_entries(&mut iter)?;

        Ok(WalletConfigUpdate {
            name_hash,
            approvals_required_for_transfer,
            approval_timeout_for_transfer,
            add_transfer_approvers: add_approvers,
            remove_transfer_approvers: remove_approvers,
            add_allowed_destinations,
            remove_allowed_destinations
        })
    }

    pub fn pack(&self, dst: &mut Vec<u8>) {
        dst.extend_from_slice(&self.name_hash);
        dst.push(self.approvals_required_for_transfer);
        append_duration(&self.approval_timeout_for_transfer, dst);
        append_signers(&self.add_transfer_approvers, dst);
        append_signers(&self.remove_transfer_approvers, dst);
        append_address_book_entries(&self.add_allowed_destinations, dst);
        append_address_book_entries(&self.remove_allowed_destinations, dst);
    }
}

<<<<<<< HEAD
fn read_u8<'a>(iter: &'a mut Iter<u8>) -> Option<&'a u8> {
    iter.next()
}

fn read_fixed_size_array<'a, const SIZE: usize>(iter: &'a mut Iter<u8>) -> Option<&'a [u8; SIZE]> {
    read_slice(iter, SIZE).and_then(|slice| slice.try_into().ok())
}

fn read_slice<'a>(iter: &'a mut Iter<u8>, size: usize) -> Option<&'a [u8]> {
    let slice = iter.as_slice().get(0..size);
    if slice.is_some() {
        for _ in 0..size {
            iter.next();
        }
=======
    pub fn pack(&self, dst: &mut Vec<u8>) {
        let approvals_required_for_transfer_offset = 32;
        let approval_timeout_offset = approvals_required_for_transfer_offset + 1;
        let add_approvers_offset = approval_timeout_offset + 8;
        let remove_approvers_offset =
            add_approvers_offset + 1 + self.add_approvers.len() * PUBKEY_BYTES;
        let add_allowed_destinations_offset =
            remove_approvers_offset + 1 + self.remove_approvers.len() * PUBKEY_BYTES;
        let remove_allowed_destinations_offset = add_allowed_destinations_offset.
            checked_add(1).unwrap().
            checked_add(self.add_allowed_destinations.len() * AllowedDestination::LEN).unwrap();
        let len = remove_allowed_destinations_offset.
            checked_add(1).unwrap().
            checked_add(self.remove_allowed_destinations.len() * AllowedDestination::LEN).unwrap();

        dst.resize(dst.len() + len, 0);
        dst[0..approvals_required_for_transfer_offset].copy_from_slice(&self.name_hash);
        dst[approvals_required_for_transfer_offset] = self.approvals_required_for_transfer;
        dst[approval_timeout_offset..add_approvers_offset].copy_from_slice(&self.approval_timeout_for_transfer.as_secs().to_le_bytes());

        dst[add_approvers_offset] = self.add_approvers.len() as u8;
        dst[add_approvers_offset + 1..remove_approvers_offset]
            .chunks_exact_mut(PUBKEY_BYTES)
            .enumerate()
            .for_each(|(i, chunk)| chunk.copy_from_slice(&self.add_approvers[i].to_bytes()));

        dst[remove_approvers_offset] = self.remove_approvers.len() as u8;
        dst[remove_approvers_offset + 1..add_allowed_destinations_offset]
            .chunks_exact_mut(PUBKEY_BYTES)
            .enumerate()
            .for_each(|(i, chunk)| chunk.copy_from_slice(&self.remove_approvers[i].to_bytes()));

        dst[add_allowed_destinations_offset] = self.add_allowed_destinations.len() as u8;
        dst[add_allowed_destinations_offset + 1..remove_allowed_destinations_offset]
            .chunks_exact_mut(AllowedDestination::LEN)
            .enumerate()
            .for_each(|(i, chunk)| self.add_allowed_destinations[i].pack_into_slice(chunk));

        dst[remove_allowed_destinations_offset] = self.remove_allowed_destinations.len() as u8;
        dst[remove_allowed_destinations_offset + 1..len]
            .chunks_exact_mut(AllowedDestination::LEN)
            .enumerate()
            .for_each(|(i, chunk)| self.remove_allowed_destinations[i].pack_into_slice(chunk));
>>>>>>> 463f2015
    }
    return slice;
}

fn read_duration(iter: &mut Iter<u8>) -> Option<Duration> {
    read_fixed_size_array::<8>(iter).map(|slice| Duration::from_secs(u64::from_le_bytes(*slice)))
}

fn append_duration(duration: &Duration, dst: &mut Vec<u8>) {
    dst.extend_from_slice(&duration.as_secs().to_le_bytes()[..])
}

fn read_signers(iter: &mut Iter<u8>) -> Result<Vec<(SlotId<Signer>, Signer)>, ProgramError> {
    let signers_count = *read_u8(iter).ok_or(ProgramError::InvalidInstructionData)?;
    read_slice(iter, usize::from(signers_count) * (1 + Signer::LEN))
        .ok_or(ProgramError::InvalidInstructionData)?
        .chunks_exact(1 + Signer::LEN)
        .map(|chunk| {
            Signer::unpack_from_slice(&chunk[1..1 + Signer::LEN]).map(|signer| {
                (
                    SlotId::new(usize::from(chunk[0])),
                    signer
                )
            })
        })
        .collect()
}

fn append_signers(signers: &Vec<(SlotId<Signer>, Signer)>, dst: &mut Vec<u8>) {
    dst.push(signers.len() as u8);
    for (slot_id, signer) in signers.iter() {
        let mut buf = vec![0; 1 + Signer::LEN];
        buf[0] = slot_id.value as u8;
        signer.pack_into_slice(&mut buf[1..1 + Signer::LEN]);
        dst.extend_from_slice(buf.as_slice());
    }
}

fn read_address_book_entries(iter: &mut Iter<u8>) -> Result<Vec<(SlotId<AddressBookEntry>, AddressBookEntry)>, ProgramError> {
    let entries_count = *read_u8(iter).ok_or(ProgramError::InvalidInstructionData)?;
    read_slice(iter, usize::from(entries_count) * (1 + AddressBookEntry::LEN))
        .ok_or(ProgramError::InvalidInstructionData)?
        .chunks_exact(1 + AddressBookEntry::LEN)
        .map(|chunk| {
            AddressBookEntry::unpack_from_slice(&chunk[1..1 + AddressBookEntry::LEN]).map(|entry| {
                (
                    SlotId::new(usize::from(chunk[0])),
                    entry
                )
            })
        })
        .collect()
}

fn append_address_book_entries(entries: &Vec<(SlotId<AddressBookEntry>, AddressBookEntry)>, dst: &mut Vec<u8>) {
    dst.push(entries.len() as u8);
    for (slot_id, entry) in entries.iter() {
        let mut buf = vec![0; 1 + AddressBookEntry::LEN];
        buf[0] = slot_id.value as u8;
        entry.pack_into_slice(&mut buf[1..1 + AddressBookEntry::LEN]);
        dst.extend_from_slice(buf.as_slice());
    }
}

fn unpack_wallet_guid_hash(bytes: &[u8]) -> Result<[u8; 32], ProgramError> {
    bytes.get(..32)
        .and_then(|slice| slice.try_into().ok())
        .ok_or(ProgramError::InvalidInstructionData)
}

pub fn program_init(
    program_id: &Pubkey,
    program_config_account: &Pubkey,
    assistant_account: &Pubkey,
    signers: Vec<(SlotId<Signer>, Signer)>,
    config_approvers: Vec<(SlotId<Signer>, Signer)>,
    approvals_required_for_config: u8,
    approval_timeout_for_config: Duration,
    address_book: Vec<(SlotId<AddressBookEntry>, AddressBookEntry)>
) -> Instruction {
    let data = ProgramInstruction::Init {
        config_update: ProgramConfigUpdate {
            approvals_required_for_config,
            approval_timeout_for_config,
            add_signers: signers.clone(),
            remove_signers: Vec::new(),
            add_config_approvers: config_approvers.clone(),
            remove_config_approvers: Vec::new(),
            add_address_book_entries: address_book,
            remove_address_book_entries: Vec::new()
        }
    }.borrow().pack();

    let accounts = vec![
        AccountMeta::new(*program_config_account, false),
        AccountMeta::new_readonly(*assistant_account, true),
    ];

    Instruction {
        program_id: *program_id,
        accounts,
        data
    }
}

fn init_multisig_op(
    program_id: &Pubkey,
    program_config_account: &Pubkey,
    multisig_op_account: &Pubkey,
    assistant_account: &Pubkey,
    data: Vec<u8>,
) -> Instruction {
    let mut accounts = vec![AccountMeta::new(*multisig_op_account, false)];
    accounts.push(AccountMeta::new_readonly(*program_config_account, false));
    accounts.push(AccountMeta::new_readonly(*assistant_account, true));
    accounts.push(AccountMeta::new_readonly(sysvar::clock::id(), false));

    Instruction {
        program_id: *program_id,
        accounts,
        data,
    }
}

pub fn program_init_config_update(
    program_id: &Pubkey,
    program_config_account: &Pubkey,
    multisig_op_account: &Pubkey,
    assistant_account: &Pubkey,
    approvals_required_for_config: u8,
    approval_timeout_for_config: Duration,
    add_signers: Vec<(SlotId<Signer>, Signer)>,
    remove_signers: Vec<(SlotId<Signer>, Signer)>,
    add_config_approvers: Vec<(SlotId<Signer>, Signer)>,
    remove_config_approvers: Vec<(SlotId<Signer>, Signer)>,
    add_address_book_entries: Vec<(SlotId<AddressBookEntry>, AddressBookEntry)>,
    remove_address_book_entries: Vec<(SlotId<AddressBookEntry>, AddressBookEntry)>,
) -> Instruction {
    let config_update = ProgramConfigUpdate {
        approvals_required_for_config,
        approval_timeout_for_config,
        add_signers: add_signers.clone(),
        remove_signers: remove_signers.clone(),
        add_config_approvers: add_config_approvers.clone(),
        remove_config_approvers: remove_config_approvers.clone(),
        add_address_book_entries: add_address_book_entries.clone(),
        remove_address_book_entries: remove_address_book_entries.clone()
    };
    let data = ProgramInstruction::InitConfigUpdate { config_update }
        .borrow()
        .pack();
    init_multisig_op(
        program_id,
        program_config_account,
        multisig_op_account,
        assistant_account,
        data,
    )
}

pub fn set_approval_disposition(
    program_id: &Pubkey,
    multisig_op_account: &Pubkey,
    approver: &Pubkey,
    disposition: ApprovalDisposition,
    params_hash: Hash
) -> Instruction {
<<<<<<< HEAD
    let data = ProgramInstruction::SetApprovalDisposition { disposition }
        .borrow()
        .pack();
=======
    let data = ProgramInstruction::SetApprovalDisposition {
        disposition: disposition,
        params_hash
    }
    .borrow()
    .pack();
>>>>>>> 463f2015

    let accounts = vec![
        AccountMeta::new(*multisig_op_account, false),
        AccountMeta::new_readonly(*approver, true),
        AccountMeta::new_readonly(sysvar::clock::id(), false)
    ];

    Instruction {
        program_id: *program_id,
        accounts,
        data,
    }
}

pub fn finalize_config_update(
    program_id: &Pubkey,
    program_config_account: &Pubkey,
    multisig_op_account: &Pubkey,
    rent_collector_account: &Pubkey,
    config_update: ProgramConfigUpdate,
) -> Instruction {
    let data = ProgramInstruction::FinalizeConfigUpdate { config_update }
        .borrow()
        .pack();
    let accounts = vec![
        AccountMeta::new(*multisig_op_account, false),
        AccountMeta::new(*program_config_account, false),
        AccountMeta::new_readonly(*rent_collector_account, true),
        AccountMeta::new_readonly(sysvar::clock::id(), false),
    ];

    Instruction {
        program_id: *program_id,
        accounts,
        data,
    }
}

pub fn init_wallet_creation(
    program_id: &Pubkey,
    program_config_account: &Pubkey,
    multisig_op_account: &Pubkey,
    assistant_account: &Pubkey,
    wallet_guid_hash: [u8; 32],
    name_hash: [u8; 32],
    approvals_required_for_transfer: u8,
    approval_timeout_for_transfer: Duration,
    approvers: Vec<(SlotId<Signer>, Signer)>,
    allowed_destinations: Vec<(SlotId<AddressBookEntry>, AddressBookEntry)>,
) -> Instruction {
    let data = ProgramInstruction::InitWalletCreation {
        wallet_guid_hash,
        config_update: WalletConfigUpdate {
            name_hash,
            approvals_required_for_transfer,
            approval_timeout_for_transfer,
            add_transfer_approvers: approvers.clone(),
            remove_transfer_approvers: vec![],
            add_allowed_destinations: allowed_destinations,
            remove_allowed_destinations: vec![],
        },
    }
    .borrow()
    .pack();
    init_multisig_op(
        program_id,
        program_config_account,
        multisig_op_account,
        assistant_account,
        data,
    )
}

pub fn finalize_wallet_creation(
    program_id: &Pubkey,
    program_config_account: &Pubkey,
    multisig_op_account: &Pubkey,
    rent_collector_account: &Pubkey,
    wallet_guid_hash: [u8; 32],
    config_update: WalletConfigUpdate,
) -> Instruction {
    let data = ProgramInstruction::FinalizeWalletCreation {
        wallet_guid_hash,
        config_update,
    }
    .borrow()
    .pack();
    let accounts = vec![
        AccountMeta::new(*multisig_op_account, false),
        AccountMeta::new(*program_config_account, false),
        AccountMeta::new_readonly(*rent_collector_account, true),
        AccountMeta::new_readonly(sysvar::clock::id(), false),
    ];

    Instruction {
        program_id: *program_id,
        accounts,
        data,
    }
}

pub fn init_wallet_config_update(
    program_id: &Pubkey,
    program_config_account: &Pubkey,
    multisig_op_account: &Pubkey,
    assistant_account: &Pubkey,
    wallet_guid_hash: [u8; 32],
    name_hash: [u8; 32],
    approvals_required_for_transfer: u8,
    approval_timeout_for_transfer: Duration,
    add_transfer_approvers: Vec<(SlotId<Signer>, Signer)>,
    remove_transfer_approvers: Vec<(SlotId<Signer>, Signer)>,
    add_allowed_destinations: Vec<(SlotId<AddressBookEntry>, AddressBookEntry)>,
    remove_allowed_destinations: Vec<(SlotId<AddressBookEntry>, AddressBookEntry)>,
) -> Instruction {
    let data = ProgramInstruction::InitWalletConfigUpdate {
        wallet_guid_hash,
        config_update: WalletConfigUpdate {
            name_hash,
            approvals_required_for_transfer,
            approval_timeout_for_transfer,
            add_transfer_approvers,
            remove_transfer_approvers,
            add_allowed_destinations,
            remove_allowed_destinations,
        },
    }
    .borrow()
    .pack();
    init_multisig_op(
        program_id,
        program_config_account,
        multisig_op_account,
        assistant_account,
        data
    )
}

pub fn finalize_wallet_config_update(
    program_id: &Pubkey,
    program_config_account: &Pubkey,
    multisig_op_account: &Pubkey,
    rent_collector_account: &Pubkey,
    wallet_guid_hash: [u8; 32],
    config_update: WalletConfigUpdate,
) -> Instruction {
    let data = ProgramInstruction::FinalizeWalletConfigUpdate {
        wallet_guid_hash,
        config_update,
    }
    .borrow()
    .pack();
    let accounts = vec![
        AccountMeta::new(*multisig_op_account, false),
        AccountMeta::new(*program_config_account, false),
        AccountMeta::new_readonly(*rent_collector_account, true),
        AccountMeta::new_readonly(sysvar::clock::id(), false),
    ];

    Instruction {
        program_id: *program_id,
        accounts,
        data,
    }
}

pub fn init_transfer(
    program_id: &Pubkey,
    program_config_account: &Pubkey,
    multisig_op_account: &Pubkey,
    assistant_account: &Pubkey,
    destination_account: &Pubkey,
    wallet_guid_hash: [u8; 32],
    amount: u64,
    destination_name_hash: [u8; 32],
    token_mint: &Pubkey,
) -> Instruction {
    let data = ProgramInstruction::InitTransfer {
        wallet_guid_hash,
        amount,
        destination_name_hash,
        token_mint: *token_mint,
    }
    .borrow()
    .pack();
    let accounts = vec![
        AccountMeta::new(*multisig_op_account, false),
        AccountMeta::new_readonly(*program_config_account, false),
        AccountMeta::new_readonly(*destination_account, false),
        AccountMeta::new_readonly(*assistant_account, true),
        AccountMeta::new_readonly(sysvar::clock::id(), false)
    ];

    Instruction {
        program_id: *program_id,
        accounts,
        data,
    }
}

pub fn finalize_transfer(
    program_id: &Pubkey,
    multisig_op_account: &Pubkey,
    program_config_account: &Pubkey,
    source_account: &Pubkey,
    destination_account: &Pubkey,
    rent_collector_account: &Pubkey,
    wallet_guid_hash: [u8; 32],
    amount: u64,
    token_mint: &Pubkey,
    token_authority: Option<&Pubkey>,
) -> Instruction {
    let data = ProgramInstruction::FinalizeTransfer {
        wallet_guid_hash,
        amount,
        token_mint: *token_mint,
    }
    .borrow()
    .pack();
    let mut accounts = vec![
        AccountMeta::new(*multisig_op_account, false),
        AccountMeta::new_readonly(*program_config_account, false),
        AccountMeta::new(*source_account, false),
        AccountMeta::new(*destination_account, false),
        AccountMeta::new_readonly(system_program::id(), false),
        AccountMeta::new_readonly(*rent_collector_account, true),
        AccountMeta::new_readonly(sysvar::clock::id(), false),
    ];
    if *token_mint != system_program::id() {
        // SPL
        accounts.extend_from_slice(&[
            AccountMeta::new(
                spl_associated_token_account::get_associated_token_address(
                    source_account,
                    &token_mint,
                ),
                false,
            ),
            AccountMeta::new(
                spl_associated_token_account::get_associated_token_address(
                    destination_account,
                    &token_mint,
                ),
                false,
            ),
            AccountMeta::new_readonly(spl_token::id(), false),
            AccountMeta::new_readonly(*token_authority.unwrap(), false),
        ])
    }
    Instruction {
        program_id: *program_id,
        accounts,
        data,
    }
}<|MERGE_RESOLUTION|>--- conflicted
+++ resolved
@@ -4,14 +4,9 @@
 use std::slice::Iter;
 use std::time::Duration;
 
-<<<<<<< HEAD
-=======
-use solana_program::instruction::Instruction;
 use solana_program::hash::Hash;
->>>>>>> 463f2015
 use solana_program::program_error::ProgramError;
-use solana_program::{instruction::AccountMeta, pubkey::Pubkey, system_program, sysvar};
-use solana_program::instruction::Instruction;
+use solana_program::{instruction::Instruction, instruction::AccountMeta, pubkey::Pubkey, system_program, sysvar};
 use solana_program::program_pack::Pack;
 
 use crate::model::wallet_config::AddressBookEntry;
@@ -92,17 +87,10 @@
 
     /// 0  `[writable]` The multisig operation account
     /// 1. `[signer]` The approver account
-<<<<<<< HEAD
     /// 2. `[]` The sysvar clock account
-    SetApprovalDisposition {
-        disposition: ApprovalDisposition
-=======
-    /// 2. `[signer]` The fee payer account
-    /// 3. `[]` The sysvar clock account
     SetApprovalDisposition {
         disposition: ApprovalDisposition,
         params_hash: Hash,
->>>>>>> 463f2015
     },
 
     /// 0  `[writable]` The multisig operation account
@@ -301,11 +289,6 @@
         Ok(Self::InitTransfer { wallet_guid_hash, amount, destination_name_hash, token_mint })
     }
 
-<<<<<<< HEAD
-    fn unpack_set_approval_disposition_instruction(bytes: &[u8]) -> Result<ProgramInstruction, ProgramError> {
-        let (disposition, _) = bytes.split_first().ok_or(ProgramError::InvalidInstructionData)?;
-        Ok(Self::SetApprovalDisposition { disposition: ApprovalDisposition::from_u8(*disposition) })
-=======
     fn unpack_set_approval_disposition_instruction(
         bytes: &[u8],
     ) -> Result<ProgramInstruction, ProgramError> {
@@ -319,7 +302,6 @@
                 .and_then(|slice| slice.try_into().ok())
                 .ok_or(ProgramError::InvalidInstructionData)?)
         })
->>>>>>> 463f2015
     }
 
     fn unpack_finalize_transfer_instruction(bytes: &[u8]) -> Result<ProgramInstruction, ProgramError> {
@@ -435,7 +417,6 @@
     }
 }
 
-<<<<<<< HEAD
 fn read_u8<'a>(iter: &'a mut Iter<u8>) -> Option<&'a u8> {
     iter.next()
 }
@@ -450,51 +431,6 @@
         for _ in 0..size {
             iter.next();
         }
-=======
-    pub fn pack(&self, dst: &mut Vec<u8>) {
-        let approvals_required_for_transfer_offset = 32;
-        let approval_timeout_offset = approvals_required_for_transfer_offset + 1;
-        let add_approvers_offset = approval_timeout_offset + 8;
-        let remove_approvers_offset =
-            add_approvers_offset + 1 + self.add_approvers.len() * PUBKEY_BYTES;
-        let add_allowed_destinations_offset =
-            remove_approvers_offset + 1 + self.remove_approvers.len() * PUBKEY_BYTES;
-        let remove_allowed_destinations_offset = add_allowed_destinations_offset.
-            checked_add(1).unwrap().
-            checked_add(self.add_allowed_destinations.len() * AllowedDestination::LEN).unwrap();
-        let len = remove_allowed_destinations_offset.
-            checked_add(1).unwrap().
-            checked_add(self.remove_allowed_destinations.len() * AllowedDestination::LEN).unwrap();
-
-        dst.resize(dst.len() + len, 0);
-        dst[0..approvals_required_for_transfer_offset].copy_from_slice(&self.name_hash);
-        dst[approvals_required_for_transfer_offset] = self.approvals_required_for_transfer;
-        dst[approval_timeout_offset..add_approvers_offset].copy_from_slice(&self.approval_timeout_for_transfer.as_secs().to_le_bytes());
-
-        dst[add_approvers_offset] = self.add_approvers.len() as u8;
-        dst[add_approvers_offset + 1..remove_approvers_offset]
-            .chunks_exact_mut(PUBKEY_BYTES)
-            .enumerate()
-            .for_each(|(i, chunk)| chunk.copy_from_slice(&self.add_approvers[i].to_bytes()));
-
-        dst[remove_approvers_offset] = self.remove_approvers.len() as u8;
-        dst[remove_approvers_offset + 1..add_allowed_destinations_offset]
-            .chunks_exact_mut(PUBKEY_BYTES)
-            .enumerate()
-            .for_each(|(i, chunk)| chunk.copy_from_slice(&self.remove_approvers[i].to_bytes()));
-
-        dst[add_allowed_destinations_offset] = self.add_allowed_destinations.len() as u8;
-        dst[add_allowed_destinations_offset + 1..remove_allowed_destinations_offset]
-            .chunks_exact_mut(AllowedDestination::LEN)
-            .enumerate()
-            .for_each(|(i, chunk)| self.add_allowed_destinations[i].pack_into_slice(chunk));
-
-        dst[remove_allowed_destinations_offset] = self.remove_allowed_destinations.len() as u8;
-        dst[remove_allowed_destinations_offset + 1..len]
-            .chunks_exact_mut(AllowedDestination::LEN)
-            .enumerate()
-            .for_each(|(i, chunk)| self.remove_allowed_destinations[i].pack_into_slice(chunk));
->>>>>>> 463f2015
     }
     return slice;
 }
@@ -662,18 +598,9 @@
     disposition: ApprovalDisposition,
     params_hash: Hash
 ) -> Instruction {
-<<<<<<< HEAD
-    let data = ProgramInstruction::SetApprovalDisposition { disposition }
+    let data = ProgramInstruction::SetApprovalDisposition { disposition, params_hash }
         .borrow()
         .pack();
-=======
-    let data = ProgramInstruction::SetApprovalDisposition {
-        disposition: disposition,
-        params_hash
-    }
-    .borrow()
-    .pack();
->>>>>>> 463f2015
 
     let accounts = vec![
         AccountMeta::new(*multisig_op_account, false),
